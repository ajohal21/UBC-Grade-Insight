--- conflicted
+++ resolved
@@ -842,17 +842,6 @@
 		it("[invalid/invalidTransformationNoApply.json] invalid key in where clause", checkQuery);
 		it("[invalid/invalidFilterKey.json] invalid filter key", checkQuery);
 		it("[invalid/invalidKeyInOptions.json] invalid key in options", checkQuery);
-<<<<<<< HEAD
-		it("[invalid/invalidNullData.json] invalid null", checkQuery);
-		it("[invalid/invalidOrderType.json] invalid ordertype", checkQuery);
-		it("[invalid/invalidNotReal.json] invalid not real type", checkQuery);
-		it("[invalid/invalidNotJson.json] invalid empty string", checkQuery);
-		it("[invalid/invalidWhereNull.json] invalid not real type", checkQuery);
-		it("[invalid/invalidColumnl.json] invalid column", checkQuery);
-
-=======
-		it("[invalid/invalid_more_than_one_id.json] references more than one dataset id", checkQuery);
-		it("[invalid/invalidNotJson.json] invalid WHERE value", checkQuery);
->>>>>>> 87ab07d2
+		it("[invalid/invalidColumnl.json] invalid key in options", checkQuery);
 	});
 });