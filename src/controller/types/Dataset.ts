--- conflicted
+++ resolved
@@ -1,59 +1,26 @@
 import {Section} from "./Section";
-import {Room} from "./Room";
 import {InsightDatasetKind} from "../IInsightFacade";
-
 
 export class Dataset {
 	private readonly id: string;
+	private readonly sections: Section[];
 	private readonly kind: InsightDatasetKind;
-	private readonly sections?: Section[];
-	private readonly rooms?: Room[];
 
-	constructor(id: string, content: Section[] | Room[] = [], kind: InsightDatasetKind) {
+	constructor(id: string, sections: Section[] = [], kind: InsightDatasetKind) {
 		this.id = id;
+		this.sections = sections;
 		this.kind = kind;
-
-		if (kind === InsightDatasetKind.Sections) {
-			this.sections = content as Section[];  // Cast to Section[]
-		} else if (kind === InsightDatasetKind.Rooms) {
-			this.rooms = content as Room[];  // Cast to Room[]
-		}
 	}
 
 	public getId(): string {
 		return this.id;
 	}
 
-<<<<<<< HEAD
-	public getKind():InsightDatasetKind{
-		return this.kind;
-	}
-
 	public getSections(): Section[] {
 		return [...this.sections]; // Return a copy to prevent modification
-=======
-	public getContent(): Section[] | Room[] {
-		if (this.kind === InsightDatasetKind.Sections) {
-			return this.sections!;
-		} else {
-			return this.rooms!;
-		}
->>>>>>> db48cc38
 	}
 
 	public addSection(section: Section): void {
-		if (this.kind === InsightDatasetKind.Sections) {
-			this.sections!.push(section);
-		} else {
-			throw new Error(`Cannot add Section to Dataset of kind ${this.kind}`);
-		}
-	}
-
-	public addRoom(room: Room): void {
-		if (this.kind === InsightDatasetKind.Rooms) {
-			this.rooms!.push(room);
-		} else {
-			throw new Error(`Cannot add Room to Dataset of kind ${this.kind}`);
-		}
+		this.sections.push(section);
 	}
 }