--- conflicted
+++ resolved
@@ -1,6 +1,3 @@
-<<<<<<< HEAD
-import { IInsightFacade, InsightDataset, InsightDatasetKind, InsightError, InsightResult } from "./IInsightFacade";
-=======
 import {
 	IInsightFacade,
 	InsightDataset,
@@ -9,17 +6,13 @@
 	InsightResult,
 	NotFoundError,
 } from "./IInsightFacade";
->>>>>>> 36546eeb
 import { DatasetProcessor } from "./DatasetProcessor";
 import JSZip from "jszip";
 import { Section } from "./types/Section";
 import { Dataset } from "./types/Dataset";
-<<<<<<< HEAD
 import { QueryEngine } from "./QueryEngine";
-=======
 import fs from "fs-extra";
 import path from "path";
->>>>>>> 36546eeb
 
 /**
  * This is the main programmatic entry point for the project.
@@ -28,12 +21,8 @@
  */
 export default class InsightFacade implements IInsightFacade {
 	private datasets: any[] = []; // Using a simple object to store datasets for now
-<<<<<<< HEAD
-	private processor = new DatasetProcessor("data");
 	private queryEngine: QueryEngine = new QueryEngine();
-=======
 	private processor = new DatasetProcessor("../../data/");
->>>>>>> 36546eeb
 	private sectionDatasetArray: any[] = [];
 
 	public async addDataset(id: string, content: string, kind: InsightDatasetKind): Promise<string[]> {
